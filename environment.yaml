name: game
channels:
  - conda-forge
dependencies:
  - python=3.10.12
  - pip=23.2.1
  - pybullet=3.24
  - pip:
    - --extra-index-url https://test.pypi.org/simple/
    - numpy==1.25.2
    - opencv_python==4.8.0.76
    - cython~=3.0.2
    - pygame~=2.5.1
    - matplotlib>=3.5.3
    - cryptography==41.0.3
    - gdown~=4.7.1
    - scikit-learn~=1.3.0
    - vis-nav-game
<<<<<<< HEAD
    - natsort==8.4.0
    - networkx==3.4.2
=======
    - natsort==8.4.0
>>>>>>> fa65e085
<|MERGE_RESOLUTION|>--- conflicted
+++ resolved
@@ -16,9 +16,5 @@
     - gdown~=4.7.1
     - scikit-learn~=1.3.0
     - vis-nav-game
-<<<<<<< HEAD
     - natsort==8.4.0
     - networkx==3.4.2
-=======
-    - natsort==8.4.0
->>>>>>> fa65e085
